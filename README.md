![logo created with https://cooltext.com](https://images.cooltext.com/5500652.png)

[![Build Status][travis-image]][travis-url]

A plugin for [esbuild](https://esbuild.github.io/) to handle sass & scss files.

### Features
* support for `constructable stylesheet` to be used in custom elements or `dynamic style` to be added to the html page
* comes with [dart sass](https://www.npmjs.com/package/sass) but can be easily switched to [node-sass](https://github.com/sass/node-sass)
* caching
* **postCSS** & **css modules**

### Install
```bash
npm i esbuild-sass-plugin
```

### Usage
Just add it to your esbuild plugins:
```javascript
import {sassPlugin} from "esbuild-sass-plugin";

await esbuild.build({
    ...
    plugins: [sassPlugin()]
});
```
this will use `loader: "css"` and your transpiled sass will be included in index.css.

If you specify `type: "style"` then the stylesheet will be dynamically added to the page. 

If you want to use the resulting css text as a string import you can use `type: "css-text"`

```javascript
await esbuild.build({
    ...
    plugins: [sassPlugin({
        type: "css-text",
        ... // other options for sass.renderSync(...)
    })]
});
```
...and in your module do something like
```javascript
...
import cssText from "./styles.scss";
...
customElements.define("hello-world", class HelloWorld extends HTMLElement {

    constructor() {
        super();
        this.attachShadow({mode: 'open'});
        this.sheet = new CSSStyleSheet();
        this.sheet.replaceSync(cssText);
        this.shadowRoot.adoptedStyleSheets = [this.sheet];
    }
}
```
Or you can import a **lit-element** css result using `type: "lit-css"`
```javascript
...
import styles from "./styles.scss";
...
@customElement("hello-world")
export default class HelloWorld extends LitElement {

    static styles = styles

    render() {
        ...
    }
}
```

Look in the `test` folder for more usage examples.

### Options

The **options** passed to the plugin are a superset of the sass [Options](https://sass-lang.com/documentation/js-api#options).

|Option|Type|Default|
|---|---|---|
|cache|boolean or Map|true|
|type|string or ~~array~~*|`"css"`|
|implementation|string|`"sass"`|
|transform|function|undefined|
<<<<<<< HEAD
|exclude|regex or function|undefined|


> **WARNING**: _The **array** version of **type** is **deprecated**_
> 
> It was meant to have different loaders for different parts of the code passing an array to `type` where each item 
> was:
> * the type (one of: `css`, `css-text`, `lit-css` or `style`)
> * a valid [picomatch](https://github.com/micromatch/picomatch) glob, an array of one such glob or an array of two.
> 
> e.g. You can still do:
>
> ```javascript
> await esbuild.build({
>     ...
>     plugins: [sassPlugin({
>         type: [                                     // this is somehow like a case 'switch'...
>             ["css", "bootstrap/**"],                // ...all bootstrap scss files (args.path) 
>             ["style", ["src/nomod/**"]],            // ...all files imported from files in 'src/nomod' (args.importer) 
>             ["style", ["**/index.ts","**/*.scss"]], // all scss files imported from files name index.ts (both params)
>             ["lit-css"]                             // this matches all, similar to a case 'default'
>         ],
>     })]
> })
> ```
> 
> ...but **I am planning to remove this complicated way of defining different behaviours in v2.0** \
> I haven't decided the new option format yet but, please, try and use the single string version of type \
> and rely on exclude to switch behaviour if possible!
> 
> _have a look at the **exclude** fixture for an example_ where **lit css** and **css modules** are both used in the same app
=======
|exclude|regex|undefined|
|importMapper|function|undefined|
>>>>>>> 1dcef50f


### Exclude Option
Used to exclude paths from the plugin. It can either be **a simple regex** and that applies to the path 
```javascript
await esbuild.build({
    ...
    plugins: [sassPlugin({
        exclude: /^http:\/\//,  // ignores urls
    })]
})
```
**or a function** which receives the whole set of args that esbuild passes on resolve.
```javascript
await esbuild.build({
    ...
    plugins: [sassPlugin({
        exclude: ({resolveDir}) => !/\\lit$/.test(resolveDir),  // ignores files outside lit directory
    })]
})
```

### ImportMapper Option
Function to customize re-map import path, both `import` in ts code and `@import` 
in scss coverd.   
You can use this option to re-map import paths like tsconfig's `paths` option.   

e.g.
```json
//tsconfig
{
  "compilerOptions": {
    "baseUrl": ".", 
    "paths": {
      "@img/*": ["./assets/images/*"] //map image files
    }
  }
}
```
Now you can resolve these paths with `importMapper`
```javascript
await esbuild.build({
    ...
    plugins: [sassPlugin({
        importMapper: (path)=>
          path.replace(/^@img\//,"./assets/images/")
    })]
})
```

### Transform Option
```typescript
async (css:string, resolveDir:string?) => string
``` 
It's a function which will be invoked before passing the css to esbuild or wrapping it in a module.\
It can be used to do **postcss** processing and/or to create **modules** like in the following examples.

#### PostCSS
The simplest use case is to invoke PostCSS like this:
```javascript
const postcss = require("postcss");
const autoprefixer = require("autoprefixer");
const postcssPresetEnv = require("postcss-preset-env");

esbuild.build({
    ...
    plugins: [sassPlugin({
        async transform(source, resolveDir) {
            const {css} = await postcss([autoprefixer, postcssPresetEnv({stage:0})]).process(source);
            return css;
        }
    })]
});
```

#### CSS Modules
A helper function is available to do all the work of calling postcss to create a css module. The usage is something like:
```javascript
const {sassPlugin, postcssModules} = require("esbuild-sass-plugin");

esbuild.build({
    ...
    plugins: [sassPlugin({
        transform: postcssModules({
            // ...put here the options for postcss-modules: https://github.com/madyankin/postcss-modules
        })
    })]
});
```
> `postcss` and `postcss-modules` have to be added to your `package.json`.

Look into [fixture/css-modules](https://github.com/glromeo/esbuild-sass-plugin/tree/main/test/fixture/css-modules) for the complete example.

> **NOTE:** Since `v1.5.0` transform can return either a string or an esbuild `LoadResult` object. \
> This gives the flexibility to implement that helper function.

### Use node-sass instead of sass
Remember to add the dependency
```bash
npm i esbuild-sass-plugin node-sass
```
and to specify the implementation in the options:
```javascript
await esbuild.build({
    ...
    plugins: [sassPlugin({
        implementation: "node-sass",
        ... // other options for sass.renderSync(...)
    })]
});
```

### CACHING

It greatly improves the performance in incremental builds or watch mode.

It has to be enabled with `cache: true` in the options. 

You can pass your own map instead of true if you want to recycle it across different builds.
```javascript
const pluginCache = new Map();

await esbuild.build({
    ...
    plugins: [sassPlugin({cache: pluginCache})],
    ...
})
```


### Benchmarks
Given 24 x 24 = 576 lit-element files & 576 imported css styles
#### cache: true
```
initial build: 2.033s
incremental build: 1.199s     (one ts modified)
incremental build: 512.429ms  (same ts modified again)
incremental build: 448.871ms  (one scss modified)
incremental build: 448.92ms   (same scss modified)
```
#### cache: false
```
initial build: 1.961s
incremental build: 1.986s     (touch 1 ts)
incremental build: 1.336s     (touch 1 ts)
incremental build: 1.069s     (touch 1 scss)
incremental build: 1.061s     (touch 1 scss)
```
#### node-sass
```
initial build: 1.030s
incremental build: 468.677ms  (one ts modified) 
incremental build: 347.55ms   (same ts modified again)
incremental build: 401.264ms  (one scss modified)
incremental build: 364.649ms  (same scss modified)
```

[travis-url]: https://travis-ci.com/glromeo/esbuild-sass-plugin
[travis-image]: https://travis-ci.com/glromeo/esbuild-sass-plugin.svg?branch=main<|MERGE_RESOLUTION|>--- conflicted
+++ resolved
@@ -84,8 +84,8 @@
 |type|string or ~~array~~*|`"css"`|
 |implementation|string|`"sass"`|
 |transform|function|undefined|
-<<<<<<< HEAD
 |exclude|regex or function|undefined|
+|importMapper|function|undefined|
 
 
 > **WARNING**: _The **array** version of **type** is **deprecated**_
@@ -116,10 +116,6 @@
 > and rely on exclude to switch behaviour if possible!
 > 
 > _have a look at the **exclude** fixture for an example_ where **lit css** and **css modules** are both used in the same app
-=======
-|exclude|regex|undefined|
-|importMapper|function|undefined|
->>>>>>> 1dcef50f
 
 
 ### Exclude Option
@@ -147,19 +143,18 @@
 in scss coverd.   
 You can use this option to re-map import paths like tsconfig's `paths` option.   
 
-e.g.
+e.g. given this `tsconfig.json` which maps image files paths
 ```json
-//tsconfig
 {
   "compilerOptions": {
     "baseUrl": ".", 
     "paths": {
-      "@img/*": ["./assets/images/*"] //map image files
+      "@img/*": ["./assets/images/*"]
     }
   }
 }
 ```
-Now you can resolve these paths with `importMapper`
+now you can resolve these paths with `importMapper`
 ```javascript
 await esbuild.build({
     ...
