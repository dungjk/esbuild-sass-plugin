import { SassPluginOptions, Type } from "./index";
import PostcssModulesPlugin from "postcss-modules";
import { OnLoadResult } from "esbuild";
export declare function loadSass({ implementation: module, includePaths }: SassPluginOptions): any;
export declare function makeModule(contents: string, type: Type): string;
export declare function postcssModules(options: Parameters<PostcssModulesPlugin>[0] & {
    basedir?: string;
<<<<<<< HEAD
    includePaths: string[] | undefined;
=======
    includePaths?: string[] | undefined;
>>>>>>> 9759a6ff
}): (source: string, dirname: string, path: string) => Promise<OnLoadResult>;<|MERGE_RESOLUTION|>--- conflicted
+++ resolved
@@ -5,9 +5,5 @@
 export declare function makeModule(contents: string, type: Type): string;
 export declare function postcssModules(options: Parameters<PostcssModulesPlugin>[0] & {
     basedir?: string;
-<<<<<<< HEAD
-    includePaths: string[] | undefined;
-=======
     includePaths?: string[] | undefined;
->>>>>>> 9759a6ff
 }): (source: string, dirname: string, path: string) => Promise<OnLoadResult>;