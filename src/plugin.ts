import {Loader, OnLoadArgs, OnLoadResult, OnResolveArgs, Plugin} from "esbuild";
import {promises as fsp, readFileSync} from "fs";
import {dirname, resolve} from "path";
import picomatch from "picomatch";
import {CachedResult, SassPluginOptions} from "./index";
import {loadSass} from "./utils";
import {createSassImporter} from "./importer";

const cssTextModule = cssText => `\
export default \`
${cssText.replace(/([$`\\])/g, "\\$1")}\`;
`;

const cssResultModule = cssText => `\
import {css} from "lit-element";
export default css\`
${cssText.replace(/([$`\\])/g, "\\$1")}\`;
`;

const styleModule = cssText => `\
document.head
    .appendChild(document.createElement("style"))
    .appendChild(document.createTextNode(\`
${cssText.replace(/([$`\\])/g, "\\$1")}\`));
`;

function makeModule(contents: string, type: string) {
    if (type === "style") {
        return styleModule(contents);
    } else {
        return type === "lit-css" ? cssResultModule(contents) : cssTextModule(contents);
    }
}

/**
 *
 * @param options
 */
export function sassPlugin(options: SassPluginOptions = {}): Plugin {

    if (!options.basedir) {
        options.basedir = process.cwd();
    }
    if (!options.picomatch) {
        options.picomatch = {unixify: true};
    }

    const sass = loadSass(options);

    const type: string = typeof options.type === "string" ? options.type : "css";

    const matchers: [string, (args: OnResolveArgs) => boolean][] | false = Array.isArray(options.type)
        && options.type.map(function ([type, pattern]) {
            if (Array.isArray(pattern)) {
                const importerMatcher = picomatch("**/" + pattern[0], options.picomatch);
                const pathMatcher = pattern[1] ? picomatch("**/" + pattern[1], options.picomatch) : null;
                if (pathMatcher) {
                    return [
                        type, (args: OnResolveArgs) => importerMatcher(args.importer) && pathMatcher(resolve(args.resolveDir, args.path))
                    ];
                } else {
                    return [
                        type, (args: OnResolveArgs) => importerMatcher(args.importer)
                    ];
                }
            } else {
                if (pattern) {
                    const pathMatcher = picomatch("**/" + pattern, options.picomatch);
                    return [type, (args: OnResolveArgs) => pathMatcher(resolve(args.resolveDir, args.path))];
                } else {
                    return [type, () => true];
                }
            }
        });

    const typeOf = matchers
        ? (args: OnResolveArgs) => {
            for (const [type, isMatch] of matchers) if (isMatch(args)) {
                return type;
            }
            return type;
        }
        : () => type;

    function pathResolve({resolveDir, path, importer}: OnResolveArgs) {
        return resolve(resolveDir || dirname(importer), path);
    }

    function requireResolve({resolveDir, path, importer}: OnResolveArgs) {
        if (!resolveDir) {
            resolveDir = dirname(importer);
        }
        const paths = options.includePaths ? [resolveDir, ...options.includePaths] : [resolveDir];
        return require.resolve(path, {paths});
    }

    function readCssFileSync(path: string) {
        return {css: readFileSync(path, "utf-8"), watchFiles: [path]};
    }

    const importer = createSassImporter(options);

    function renderSync(file) {
        const {
            css,
            stats: {
                includedFiles
            }
        } = sass.renderSync({importer, ...options, file});
        return {
            css: css.toString("utf-8"),
            watchFiles: includedFiles
        };
    }

    const cache = !options.cache
        ? null
        : options.cache instanceof Map
            ? options.cache
            : new Map<string, Map<string, CachedResult>>();

<<<<<<< HEAD
=======
    function collectStats(watchFiles):Promise<Stats[]> {
        return Promise.all(watchFiles.map(filename => fsp.stat(filename)));
    }

    function maxMtimeMs(stats: Stats[]) {
        return stats.reduce((max, {mtimeMs}) => Math.max(max, mtimeMs), 0);
    }

    function useExclude(callback) {
        const exclude = options.exclude;
        if (exclude) {
            return (args: OnResolveArgs) => exclude.test(args.path) ? null : callback(args)
        } else {
            return callback
        }
    }

    const RELATIVE_PATH = /^\.\.?\//;

>>>>>>> e558a21b
    return {
        name: "sass-plugin",
        setup: function (build) {

            build.onResolve({filter: /\.(s[ac]ss|css)$/}, useExclude((args) => {
                if (RELATIVE_PATH.test(args.path)) {
                    return {path: pathResolve(args), namespace: "sass", pluginData: args};
                } else {
                    return {path: requireResolve(args), namespace: "sass", pluginData: args};
                }
            }));

            let cached: (
                transform: (filename: string, type: string) => Promise<OnLoadResult>
            ) => (args) => Promise<OnLoadResult>;

            if (cache) {
                cached = (transform) => async ({path, pluginData: args}: OnLoadArgs) => {
                    let group = cache.get(args.resolveDir);
                    if (!group) {
                        group = new Map();
                        cache.set(args.resolveDir, group);
                    }
<<<<<<< HEAD
                    let cached = group.get(args.path);
                    if (cached) {
                        let watchFiles = cached.result.watchFiles!;
                        let stats = await Promise.all(watchFiles.map(filename => fsp.stat(filename)));
                        for (const {mtimeMs} of stats) {
                            if (mtimeMs > cached.mtimeMs) {
                                let mtimeMs = Date.now();
                                cached.result = await transform(watchFiles[0], cached.type);
                                cached.mtimeMs = mtimeMs;
                                break;
=======
                    try {
                        let cached = group.get(args.path);
                        if (cached) {
                            let watchFiles = cached.result.watchFiles!;
                            let stats = await collectStats(watchFiles);
                            for (const {mtimeMs} of stats) {
                                if (mtimeMs > cached.mtimeMs) {
                                    cached.result = await transform(watchFiles[0], cached.type);
                                    cached.mtimeMs = maxMtimeMs(stats);
                                    break;
                                }
>>>>>>> e558a21b
                            }
                            return cached.result;
                        }
                        let type = typeOf(args);
                        let result = await transform(path, type);
                        group.set(args.path, {
                            type,
                            mtimeMs: maxMtimeMs(await collectStats(result.watchFiles)),
                            result
                        });
                        return result;
                    } catch (error) {
                        group.delete(args.path);
                        throw error;
                    }
<<<<<<< HEAD
                    let filename = resolve(args);
                    let type = typeOf(args);
                    let mtimeMs = Date.now();
                    let result = await transform(filename, type);
                    group.set(args.path, {
                        type,
                        mtimeMs: mtimeMs,
                        result
                    });
                    return result;
=======
>>>>>>> e558a21b
                };
            } else {
                cached = (transform) => ({path, pluginData: args}: OnLoadArgs) => {
                    return transform(path, typeOf(args));
                };
            }

            const lastWatchFiles = build.initialOptions.watch ? {} : null;

            async function transform(path: string, type: string): Promise<OnLoadResult> {
                try {
                    let {css, watchFiles} = path.endsWith(".css") ? readCssFileSync(path) : renderSync(path);
                    if (options.transform) {
                        css = await options.transform(css, dirname(path), path);
                    }
                    watchFiles = [...watchFiles];
                    if (lastWatchFiles) {
                        lastWatchFiles[path] = watchFiles;
                    }
                    return type === "css" ? {
                        contents: css,
                        loader: "css" as Loader,
                        resolveDir: dirname(path),
                        watchFiles
                    } : {
                        contents: makeModule(css, type),
                        loader: "js" as Loader,
                        resolveDir: dirname(path),
                        watchFiles
                    };
                } catch (err) {
                    return {
                        errors: [{text: err.message}],
                        watchFiles: lastWatchFiles?.[path] ?? [path]
                    }
                }
            }

            build.onLoad({filter: /./, namespace: "sass"}, cached(transform));
        }
    };
}<|MERGE_RESOLUTION|>--- conflicted
+++ resolved
@@ -1,5 +1,5 @@
 import {Loader, OnLoadArgs, OnLoadResult, OnResolveArgs, Plugin} from "esbuild";
-import {promises as fsp, readFileSync} from "fs";
+import {promises as fsp, readFileSync, Stats} from "fs";
 import {dirname, resolve} from "path";
 import picomatch from "picomatch";
 import {CachedResult, SassPluginOptions} from "./index";
@@ -119,8 +119,6 @@
             ? options.cache
             : new Map<string, Map<string, CachedResult>>();
 
-<<<<<<< HEAD
-=======
     function collectStats(watchFiles):Promise<Stats[]> {
         return Promise.all(watchFiles.map(filename => fsp.stat(filename)));
     }
@@ -140,7 +138,6 @@
 
     const RELATIVE_PATH = /^\.\.?\//;
 
->>>>>>> e558a21b
     return {
         name: "sass-plugin",
         setup: function (build) {
@@ -164,18 +161,6 @@
                         group = new Map();
                         cache.set(args.resolveDir, group);
                     }
-<<<<<<< HEAD
-                    let cached = group.get(args.path);
-                    if (cached) {
-                        let watchFiles = cached.result.watchFiles!;
-                        let stats = await Promise.all(watchFiles.map(filename => fsp.stat(filename)));
-                        for (const {mtimeMs} of stats) {
-                            if (mtimeMs > cached.mtimeMs) {
-                                let mtimeMs = Date.now();
-                                cached.result = await transform(watchFiles[0], cached.type);
-                                cached.mtimeMs = mtimeMs;
-                                break;
-=======
                     try {
                         let cached = group.get(args.path);
                         if (cached) {
@@ -187,7 +172,6 @@
                                     cached.mtimeMs = maxMtimeMs(stats);
                                     break;
                                 }
->>>>>>> e558a21b
                             }
                             return cached.result;
                         }
@@ -203,19 +187,6 @@
                         group.delete(args.path);
                         throw error;
                     }
-<<<<<<< HEAD
-                    let filename = resolve(args);
-                    let type = typeOf(args);
-                    let mtimeMs = Date.now();
-                    let result = await transform(filename, type);
-                    group.set(args.path, {
-                        type,
-                        mtimeMs: mtimeMs,
-                        result
-                    });
-                    return result;
-=======
->>>>>>> e558a21b
                 };
             } else {
                 cached = (transform) => ({path, pluginData: args}: OnLoadArgs) => {
