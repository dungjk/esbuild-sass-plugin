{
  "name": "esbuild-sass-plugin",
  "version": "2.5.0",
  "description": "esbuild plugin for sass/scss files supporting both css loader and css result import (lit-element)",
  "main": "lib/index.js",
  "keywords": [
    "esbuild",
    "plugin",
    "sass",
    "scss",
    "css",
    "postcss",
    "css-modules"
  ],
  "files": [
    "lib",
    "LICENSE",
    "README.MD"
  ],
  "author": "Gianluca Romeo <glromeo@gmail.com> (https://github.com/glromeo/esbuild-sass-plugin)",
  "license": "MIT",
  "bugs": {
    "url": "https://github.com/glromeo/esbuild-sass-plugin/issues"
  },
  "homepage": "https://github.com/glromeo/esbuild-sass-plugin#readme",
  "repository": {
    "type": "git",
    "url": "https://github.com/glromeo/esbuild-sass-plugin.git"
  },
  "scripts": {
    "setup": "cd test/fixture && yarn install && cd ../issues && yarn install && cd ../..",
    "build": "tsc",
    "build:watch": "tsc --watch",
    "test": "c8 mocha test/**/*.test.ts",
    "coverage": "c8 report --reporter=text-lcov | coveralls"
  },
  "mocha": {
    "require": [
      "ts-node/register"
    ]
  },
  "devDependencies": {
    "@types/node": "^18.11.18",
    "@types/resolve": "^1.20.2",
    "@types/sass": "^1.43.1",
    "mocha-toolkit": "^1.0.7",
    "postcss": "^8.4.21",
    "postcss-modules": "^6.0.0",
    "postcss-url": "^10.1.3",
    "source-map": "^0.7.4",
    "ts-node": "^10.9.1",
<<<<<<< HEAD
    "typescript": "^4.9.5"
  },
  "peerDependencies": {
    "esbuild": "^0.17.5",
=======
    "typescript": "^4.9.3",
    "sass": "^1.56.1",
    "esbuild": "^0.16.17"
  },
  "peerDependencies": {
    "esbuild": "^0.16.17",
>>>>>>> 0a9936de
    "resolve": "^1.22.1",
    "sass": "^1.58.0"
  }
}<|MERGE_RESOLUTION|>--- conflicted
+++ resolved
@@ -40,28 +40,18 @@
     ]
   },
   "devDependencies": {
-    "@types/node": "^18.11.18",
+    "@types/node": "^18.14.1",
     "@types/resolve": "^1.20.2",
-    "@types/sass": "^1.43.1",
     "mocha-toolkit": "^1.0.7",
     "postcss": "^8.4.21",
     "postcss-modules": "^6.0.0",
     "postcss-url": "^10.1.3",
     "source-map": "^0.7.4",
     "ts-node": "^10.9.1",
-<<<<<<< HEAD
     "typescript": "^4.9.5"
   },
   "peerDependencies": {
     "esbuild": "^0.17.5",
-=======
-    "typescript": "^4.9.3",
-    "sass": "^1.56.1",
-    "esbuild": "^0.16.17"
-  },
-  "peerDependencies": {
-    "esbuild": "^0.16.17",
->>>>>>> 0a9936de
     "resolve": "^1.22.1",
     "sass": "^1.58.0"
   }
