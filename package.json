--- conflicted
+++ resolved
@@ -1,10 +1,6 @@
 {
   "name": "esbuild-sass-plugin",
-<<<<<<< HEAD
-  "version": "1.5.5",
-=======
   "version": "1.6.1",
->>>>>>> 41a2a7ff
   "description": "esbuild plugin for sass/scss files supporting both css loader and css result import (lit-element)",
   "main": "lib/index.js",
   "keywords": [
